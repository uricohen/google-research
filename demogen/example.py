# coding=utf-8
# Copyright 2019 The Google Research Authors.
#
# Licensed under the Apache License, Version 2.0 (the "License");
# you may not use this file except in compliance with the License.
# You may obtain a copy of the License at
#
#     http://www.apache.org/licenses/LICENSE-2.0
#
# Unless required by applicable law or agreed to in writing, software
# distributed under the License is distributed on an "AS IS" BASIS,
# WITHOUT WARRANTIES OR CONDITIONS OF ANY KIND, either express or implied.
# See the License for the specific language governing permissions and
# limitations under the License.

"""Example usage of the library."""

from __future__ import absolute_import
from __future__ import division
from __future__ import print_function

import numpy as np
import tensorflow as tf
import demogen.data_util as data_util
import demogen.model_config as mc


def load_and_run(model_config, root_dir, data_dir):
  """An example usage of loading and running a model from the dataset.

  Args:
    model_config: A ModelConfig object that contains relevant hyperparameters of
      a model.
    root_dir: Directory containing the models
    data_dir: Directory containing the dataset
  """
  model_path = model_config.get_checkpoint_path(root_dir)
  model_fn = model_config.get_model_fn()
  with tf.Session() as sess:
    input_fn = data_util.get_input(data_dir,
        data=model_config.dataset, data_format=model_config.data_format)
    image, _ = input_fn()
    logits = model_fn(image, is_training=False)
    sess.run(tf.global_variables_initializer())
    model_config.load_parameters(model_path, sess)
    sess.run(logits)


def evaluate_model(model_config, root_dir):
  """Example for evalutate a model."""
  model_path = model_config.get_checkpoint_path(root_dir)
  model_fn = model_config.get_model_fn()
  with tf.Session() as sess:
    input_fn = data_util.get_input(
        batch_size=500,
        data=model_config.dataset,
        data_format=model_config.data_format,
        mode=tf.estimator.ModeKeys.EVAL)
    images, labels = input_fn()
    logits = model_fn(images, is_training=False)
    predictions = tf.argmax(logits, axis=-1)
    true_labels = tf.argmax(labels, axis=-1)
    sess.run(tf.global_variables_initializer())
    model_config.load_parameters(model_path, sess)
    correct_prediction = 0
    for _ in range(20):
      batch_prediction, batch_label = sess.run([predictions, true_labels])
      correct_prediction += np.sum(
          np.int32(np.equal(batch_prediction, batch_label)))
  return correct_prediction/10000.


def main(_):
  # Please make sure that a root dir is specified before running this script!
  root_dir = #
  data_dir = #

<<<<<<< HEAD
  model_config = mc.ModelConfig(model_type='nin', dataset='cifar10')
  load_and_run(model_config, root_dir, data_dir)
  print('Loaded a NIN_CIFAR10 model.')

  # example for resnet cifar10
  model_config = mc.ModelConfig(model_type='resnet', dataset='cifar100')
  load_and_run(model_config, root_dir, data_dir)
=======
  model_config = mc.ModelConfig(
      model_type='nin', dataset='cifar10', root_dir=root_dir)
  load_and_run(model_config, root_dir)
  print('Loaded a NIN_CIFAR10 model.')
  print('Evaluating the NIN_CIFAR10 model.')
  eval_result = evaluate_model(model_config, root_dir)
  print('Test Accuracy: {}'.format(eval_result))
  print('Stored Test Accuracy: {}'.format(model_config.test_stats()))
  print('Stored Train Accuracy: {}'.format(model_config.training_stats()))
  print('==========================================')
  # example for resnet cifar100
  model_config = mc.ModelConfig(model_type='resnet', dataset='cifar100')
  load_and_run(model_config, root_dir)
>>>>>>> d1e65324
  print('Loaded a RESNET_CIFAR100 model.')


if __name__ == '__main__':
  tf.app.run(main)<|MERGE_RESOLUTION|>--- conflicted
+++ resolved
@@ -75,18 +75,8 @@
   root_dir = #
   data_dir = #
 
-<<<<<<< HEAD
   model_config = mc.ModelConfig(model_type='nin', dataset='cifar10')
   load_and_run(model_config, root_dir, data_dir)
-  print('Loaded a NIN_CIFAR10 model.')
-
-  # example for resnet cifar10
-  model_config = mc.ModelConfig(model_type='resnet', dataset='cifar100')
-  load_and_run(model_config, root_dir, data_dir)
-=======
-  model_config = mc.ModelConfig(
-      model_type='nin', dataset='cifar10', root_dir=root_dir)
-  load_and_run(model_config, root_dir)
   print('Loaded a NIN_CIFAR10 model.')
   print('Evaluating the NIN_CIFAR10 model.')
   eval_result = evaluate_model(model_config, root_dir)
@@ -94,10 +84,9 @@
   print('Stored Test Accuracy: {}'.format(model_config.test_stats()))
   print('Stored Train Accuracy: {}'.format(model_config.training_stats()))
   print('==========================================')
-  # example for resnet cifar100
+  # example for resnet cifar10
   model_config = mc.ModelConfig(model_type='resnet', dataset='cifar100')
-  load_and_run(model_config, root_dir)
->>>>>>> d1e65324
+  load_and_run(model_config, root_dir, data_dir)
   print('Loaded a RESNET_CIFAR100 model.')
 
 
