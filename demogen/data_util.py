# coding=utf-8
# Copyright 2019 The Google Research Authors.
#
# Licensed under the Apache License, Version 2.0 (the "License");
# you may not use this file except in compliance with the License.
# You may obtain a copy of the License at
#
#     http://www.apache.org/licenses/LICENSE-2.0
#
# Unless required by applicable law or agreed to in writing, software
# distributed under the License is distributed on an "AS IS" BASIS,
# WITHOUT WARRANTIES OR CONDITIONS OF ANY KIND, either express or implied.
# See the License for the specific language governing permissions and
# limitations under the License.

"""Getting a input function that will give input and label tensors."""

from tensor2tensor import problems
import tensorflow as tf


def get_input(
    data_dir,
    batch_size=50,
    augmented=False,
    data='cifar10',
    mode=tf.estimator.ModeKeys.TRAIN,
    repeat_num=None,
    data_format='HWC'):
  """Returns a input function for the estimator framework.

  Args:
    batch_size: batch size for training or testing
    augmented:  whether data augmentation is used
    data:       a string that specifies the dataset, must be cifar10
                  or cifar100
    mode:       indicates whether the input is for training or testing,
                  needs to be a member of tf.estimator.ModeKeys
    repeat_num: how many times the dataset is repeated
    data_format: order of the data's axis

  Returns:
    an input function
  """
  assert data == 'cifar10' or data == 'cifar100'
  class_num = 10 if data == 'cifar10' else 100
  data = 'image_' + data

  if mode != tf.estimator.ModeKeys.TRAIN:
    repeat_num = 1

  problem_name = data
  if data == 'image_cifar10' and not augmented:
    problem_name = 'image_cifar10_plain'

  def preprocess(example):
    """Perform per image standardization on a single image."""
    image = example['inputs']
    image.set_shape([32, 32, 3])
    image = tf.cast(image, tf.float32)
    example['inputs'] = tf.image.per_image_standardization(image)
    return example

  def input_data():
    """Input function to be returned."""
    prob = problems.problem(problem_name)
    if data == 'image_cifar100':
<<<<<<< HEAD
      dataset = prob.dataset(mode, data_dir, preprocess=augmented)
      if not augmented: dataset = dataset.map(map_func=standardization)
    else:
      dataset = prob.dataset(mode, data_dir)
      dataset = dataset.map(map_func=standardization)
=======
      dataset = prob.dataset(mode, preprocess=augmented)
      if not augmented: dataset = dataset.map(map_func=preprocess)
    else:
      dataset = prob.dataset(mode, preprocess=False)
      dataset = dataset.map(map_func=preprocess)
>>>>>>> d1e65324

    dataset = dataset.batch(batch_size)
    dataset = dataset.repeat(repeat_num)
    dataset = dataset.make_one_shot_iterator().get_next()
    if data_format == 'CHW':
      dataset['inputs'] = tf.transpose(dataset['inputs'], (0, 3, 1, 2))
    return dataset['inputs'], tf.squeeze(tf.one_hot(dataset['targets'],
                                                    class_num))
  return input_data<|MERGE_RESOLUTION|>--- conflicted
+++ resolved
@@ -65,19 +65,11 @@
     """Input function to be returned."""
     prob = problems.problem(problem_name)
     if data == 'image_cifar100':
-<<<<<<< HEAD
       dataset = prob.dataset(mode, data_dir, preprocess=augmented)
-      if not augmented: dataset = dataset.map(map_func=standardization)
-    else:
-      dataset = prob.dataset(mode, data_dir)
-      dataset = dataset.map(map_func=standardization)
-=======
-      dataset = prob.dataset(mode, preprocess=augmented)
       if not augmented: dataset = dataset.map(map_func=preprocess)
     else:
-      dataset = prob.dataset(mode, preprocess=False)
+      dataset = prob.dataset(mode, data_dir, preprocess=False)
       dataset = dataset.map(map_func=preprocess)
->>>>>>> d1e65324
 
     dataset = dataset.batch(batch_size)
     dataset = dataset.repeat(repeat_num)
